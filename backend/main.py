--- conflicted
+++ resolved
@@ -1,523 +1,303 @@
-"""
-RainSafe Backend - Main Application (with Dependency Injection)
-"""
-
-import asyncio  # <--- NEW: Import for background tasks
-import os
-from contextlib import asynccontextmanager
-from datetime import datetime, timedelta, timezone
-from typing import List, Optional
-from app.utils.database import db
-
-import warnings
-
-warnings.filterwarnings("ignore", category=DeprecationWarning)
-
-
-import motor.motor_asyncio
-from bson import ObjectId  # <--- NEW: Import for MongoDB ObjectId handling
-from dotenv import load_dotenv
-<<<<<<< HEAD
-from pydantic import BaseModel # Import BaseModel for DashboardStats
-=======
-from fastapi import (  # <--- MODIFIED: Added BackgroundTasks and status
-    BackgroundTasks,
-    Depends,
-    FastAPI,
-    HTTPException,
-    Query,
-    Request,
-    status,
-)
-from fastapi.middleware.cors import CORSMiddleware
-
-from app.models.flood_predictor import FloodPredictor
->>>>>>> 326e0ba2
-
-# Import all necessary models
-from app.models.schemas import (  # <--- MODIFIED: Added PredictionResult for risk_service.get_risk_prediction
-    Alert,
-    AssessmentSource,
-    DashboardResponse,
-    MapPoint,
-    PredictionResult,
-    Report,
-    ReportCreate,
-    ReportResponse,
-    RiskAssessmentDetails,
-    RiskLevel,
-    RiskResponse,
-    WaterLevel,
-)
-
-# --- Import our services and schemas ---
-from app.services.risk_service import RiskAssessmentService
-from app.utils.database import db
-from app.utils.geocoder import reverse_geocode
-from config.settings import RISK_THRESHOLDS
-
-# Load environment variables
-load_dotenv()
-
-<<<<<<< HEAD
-# --- NEW: Dashboard Stats Model (Assuming it's in schemas.py, defining here for completeness) ---
-class DashboardStats(BaseModel):
-    total_reports: int
-    high_risk_count: int
-    medium_risk_count: int
-
-# --- UPDATED: DashboardResponse Model (Assuming it's in schemas.py) ---
-# NOTE: If your actual DashboardResponse model is defined elsewhere, ensure it's updated there.
-# For this script to run, I'll temporarily redefine the final structure of the response here.
-# Assuming DashboardResponse now looks like this:
-class DashboardResponse(BaseModel):
-    map_points: List[MapPoint]
-    stats: DashboardStats # Changed from charts_data
-
-=======
->>>>>>> 326e0ba2
-
-# --- Dependency Injection Setup ---
-def get_risk_service() -> RiskAssessmentService:
-    """
-    Dependency provider for the RiskAssessmentService.
-    FastAPI will call this function for endpoints that need the service.
-    """
-    return RiskAssessmentService(database=db)
-
-
-# --- Lifespan function for startup and shutdown ---
-@asynccontextmanager
-async def lifespan(app: FastAPI):
-    """Manage application lifespan for startup and shutdown events."""
-    print("🚀 Starting RainSafe API...")
-
-    if not await db.connect():
-        raise RuntimeError("Failed to connect to MongoDB during startup.")
-
-    try:
-        app.state.predictor = FloodPredictor()
-        print("✅ Flood predictor (ML) model loaded successfully.")
-    except Exception as e:
-        print(
-            f"⚠️ ML predictor initialization failed: {e}. Running without ML predictions."
-        )
-        app.state.predictor = None
-
-    yield
-
-    print("🛑 Shutting down RainSafe API...")
-    await db.disconnect()
-
-
-# Initialize FastAPI with the lifespan manager
-app = FastAPI(
-    title="RainSafe API",
-    version="1.2.0",
-    description="A scalable and testable API for flood risk assessment.",
-    lifespan=lifespan,
-)
-
-app.add_middleware(
-    CORSMiddleware,
-    allow_origins=["*"],
-    allow_credentials=True,
-    allow_methods=["*"],
-    allow_headers=["*"],
-)
-
-<<<<<<< HEAD
-# --- API Endpoints ---
-=======
-
-# --- NEW: Helper function for generating and sending alerts ---
-# PLACE THIS FUNCTION HERE, AFTER app.add_middleware AND BEFORE API ENDPOINTS
-async def generate_and_send_alert_from_report(
-    report_latitude: float,
-    report_longitude: float,
-    determined_risk_level: RiskLevel,
-    report_description: str,
-) -> Optional[Alert]:
-    """
-    Called internally when a report triggers a high enough risk to warrant an alert.
-    It performs reverse geocoding and saves the alert to the database.
-    """
-
-    # 1. Reverse Geocode to get a human-readable location name
-    location_name = await reverse_geocode(report_latitude, report_longitude)
-
-    # 2. Construct the alert message based on risk and details
-    message = f"Flood Warning: {report_description}. Risk Level: {determined_risk_level.value}."
-    if determined_risk_level == RiskLevel.HIGH:
-        message = f"Severe Flood Warning in {location_name}: {report_description}. Immediate action advised."
-    elif determined_risk_level == RiskLevel.MEDIUM:
-        message = f"Moderate Flood Risk in {location_name}: {report_description}. Exercise caution."
-
-    # 3. Construct the alert dictionary directly instead of creating a Pydantic model instance first.
-    #    This avoids the false positive Pylance error.
-    alert_record = {
-        "location_name": location_name,
-        "risk_level": determined_risk_level,
-        "message": message,
-        "recipient": "all-subscribers-in-area",
-        "source": AssessmentSource.HYBRID_HISTORICAL,
-    }
-
-    # 4. Save/Send the alert using your existing /alerts endpoint logic (or direct db call)
-    try:
-        alerts_collection = db.get_collection("alerts")
-        # Use by_alias=True is no longer needed here as we are not dumping from a model
-        alert_record["sent_at"] = datetime.now(timezone.utc)
-        result = await alerts_collection.insert_one(alert_record)
-
-        # The key in the dictionary is '_id', which matches the alias in the Pydantic model
-        alert_record["_id"] = str(
-            result.inserted_id
-        )  # Convert ObjectId to string for response
-
-        print(f"Alert generated and saved: {alert_record['message']}")
-        # Now, create the Pydantic model for the response, which works because
-        # the alert_record dictionary now contains all required fields (_id and sent_at).
-        return Alert(**alert_record)
-    except Exception as e:
-        print(
-            f"Error saving generated alert for {location_name} (Lat:{report_latitude}, Lon:{report_longitude}): {e}"
-        )
-        return None
-
-
-# --- API Endpoints (Now using Dependency Injection) ---
->>>>>>> 326e0ba2
-@app.get("/")
-def read_root():
-    """Health check endpoint."""
-    return {"status": "RainSafe API is running!"}
-
-
-@app.post(
-    "/report", response_model=ReportResponse, status_code=status.HTTP_201_CREATED
-)  # <--- MODIFIED: Use status.HTTP_201_CREATED
-async def create_report(
-    report: ReportCreate,
-    background_tasks: BackgroundTasks,  # <--- NEW: Add BackgroundTasks dependency
-    risk_service: RiskAssessmentService = Depends(get_risk_service),
-):
-    """
-    Submit a new flood report with non-blocking NLP analysis and background risk assessment.
-    """
-    try:
-        report_data = report.model_dump(
-            by_alias=True
-        )  # <--- MODIFIED: Use by_alias=True
-        report_data["created_at"] = datetime.now(timezone.utc)
-
-        nlp_analysis = await risk_service.analyze_description_with_nlp(
-            report.description
-        )
-        report_data["nlp_analysis"] = nlp_analysis
-
-        reports_collection = db.get_collection("reports")
-        new_report_result = await reports_collection.insert_one(report_data)
-
-        created_report_doc = await reports_collection.find_one(
-            {"_id": new_report_result.inserted_id}
-        )
-        if not created_report_doc:
-            raise HTTPException(
-                status_code=500, detail="Failed to retrieve newly created report."
-            )
-
-        created_report_doc["_id"] = str(created_report_doc["_id"])
-
-        # --- NEW: Asynchronously assess risk and generate alert if necessary ---
-        async def _assess_and_alert_task(
-            lat: float,
-            lon: float,
-            description: str,
-            predictor_state: Optional[FloodPredictor],
-        ):
-            """Internal task to assess risk and trigger alerts."""
-            try:
-                # Need a new instance for background task if it's not a global singleton
-                # or ensure get_risk_service is dependency injected into the task correctly.
-                # For simplicity, we'll instantiate it directly here.
-                local_risk_service = RiskAssessmentService(database=db)
-
-                prediction_result = await local_risk_service.get_risk_prediction(
-                    lat=lat,
-                    lon=lon,
-                    predictor=predictor_state,  # Pass the predictor from app.state
-                )
-                final_risk = prediction_result.final_risk
-
-                if final_risk in [RiskLevel.MEDIUM, RiskLevel.HIGH]:
-                    await generate_and_send_alert_from_report(
-                        report_latitude=lat,
-                        report_longitude=lon,
-                        determined_risk_level=final_risk,
-                        report_description=description,
-                    )
-            except Exception as e:
-                print(
-                    f"Background task for risk assessment and alert generation failed for ({lat}, {lon}): {e}"
-                )
-
-        background_tasks.add_task(
-            _assess_and_alert_task,
-            lat=report.latitude,
-            lon=report.longitude,
-            description=report.description,
-            predictor_state=app.state.predictor,  # Pass the predictor from app.state
-        )
-
-        return ReportResponse(
-            message="Report received and analyzed successfully!",
-            data=Report(**created_report_doc),
-        )
-
-    except Exception as e:
-        raise HTTPException(status_code=500, detail=f"Error creating report: {str(e)}")
-
-
-@app.get("/risk", response_model=RiskResponse)
-async def get_risk(
-    lat: float,
-    lon: float,
-    request: Request,
-    risk_service: RiskAssessmentService = Depends(get_risk_service),
-):
-    """Get a user-friendly, hybrid flood risk assessment for a location."""
-    predictor = request.app.state.predictor
-    # 🔹 Debug: Check if the ML model is ready
-    if predictor is None:
-        print("⚠️ Predictor not initialized in app.state")
-    elif not predictor.is_ready:
-        print("⚠️ Predictor loaded but ML artifacts are missing or failed to load")
-    else:
-        print("✅ Predictor is ready for ML predictions!")
-    try:
-<<<<<<< HEAD
-        threshold_result = await risk_service.check_thresholds(lat, lon)
-        ml_features_data = await risk_service.gather_features_for_prediction(lat, lon) 
-        
-        ml_risk_level = RiskLevel.UNKNOWN
-        if request.app.state.predictor:
-            ml_prediction_raw = request.app.state.predictor.predict([ml_features_data["features"]])[0]
-            try:
-                ml_risk_level = RiskLevel(ml_prediction_raw)
-            except ValueError:
-                print(f"Warning: ML predictor returned unknown risk level: {ml_prediction_raw}")
-        else:
-            print("INFO: ML predictor is disabled or failed to load. ml_assessment will be 'Unknown'.")
-
-
-        final_risk = RiskLevel.LOW
-        if threshold_result["risk"] == RiskLevel.HIGH.value or ml_risk_level == RiskLevel.HIGH:
-            final_risk = RiskLevel.HIGH
-        elif threshold_result["risk"] == RiskLevel.MEDIUM.value or ml_risk_level == RiskLevel.MEDIUM:
-            final_risk = RiskLevel.MEDIUM
-        else:
-            final_risk = RiskLevel.LOW
-
-        recommendations = {
-            RiskLevel.LOW: "Conditions appear safe. Remain aware of weather changes.",
-            RiskLevel.MEDIUM: "Potential for localized flooding. Exercise caution.",
-            RiskLevel.HIGH: "High flood risk detected. Avoid travel in this area.",
-            RiskLevel.UNKNOWN: "Could not determine risk. Please check conditions manually."
-        }
-        
-        contributing_factors = []
-        if "trigger" in threshold_result["details"]:
-            contributing_factors.append(threshold_result["details"]["trigger"])
-        
-        if request.app.state.predictor and ml_risk_level != RiskLevel.UNKNOWN:
-             contributing_factors.append(f"ML assessment: {ml_risk_level.value}")
-        elif ml_features_data["weather_data_found"] and not request.app.state.predictor:
-             contributing_factors.append("Recent weather data available (ML model disabled)")
-        
-        if not contributing_factors:
-            contributing_factors.append("No specific factors identified.")
-=======
-        # <--- MODIFIED: Call the unified get_risk_prediction from risk_service ---
-        prediction_result = await risk_service.get_risk_prediction(
-            lat=lat,
-            lon=lon,
-            predictor=request.app.state.predictor,  # Pass the predictor from app.state
-        )
->>>>>>> 326e0ba2
-
-        return RiskResponse(
-            risk_level=prediction_result.final_risk,
-            source=prediction_result.source,
-            details=RiskAssessmentDetails(
-                threshold_assessment=prediction_result.threshold_assessment,
-                ml_assessment=prediction_result.ml_assessment,
-                user_reports_found=prediction_result.user_reports_found,
-                weather_data_found=prediction_result.weather_data_found,
-                contributing_factors=prediction_result.contributing_factors,
-                recommendation=prediction_result.recommendation,
-                error=prediction_result.error,
-            ),
-        )
-    except Exception as e:
-        # Simplified error response
-        return RiskResponse(
-            risk_level=RiskLevel.UNKNOWN,
-            source=AssessmentSource.ERROR,
-            details=RiskAssessmentDetails(
-                threshold_assessment=RiskLevel.UNKNOWN,
-                ml_assessment=RiskLevel.UNKNOWN,
-                user_reports_found=0,
-                weather_data_found=False,
-                contributing_factors=["An unexpected error occurred"],
-                recommendation="Please try again later.",
-                error=f"Error getting risk assessment: {str(e)}",
-            ),
-        )
-
-
-@app.get("/dashboard-data", response_model=DashboardResponse)
-async def get_dashboard_data(
-    risk_service: RiskAssessmentService = Depends(get_risk_service),
-    start_time: Optional[datetime] = Query(
-        None, description="Start date/time for filtering reports (ISO format)"
-    ),
-    end_time: Optional[datetime] = Query(
-        None, description="End date/time for filtering reports (ISO format)"
-    ),
-):
-    """Get dashboard data for frontend, including pre-calculated stats."""
-    try:
-        reports_collection = db.get_collection("reports")
-
-        query = {}
-        if not start_time and not end_time:
-            start_time = datetime.now(timezone.utc) - timedelta(hours=48)
-            end_time = datetime.now(timezone.utc)
-        elif not end_time:
-            end_time = datetime.now(timezone.utc)
-        elif not start_time:
-            start_time = end_time - timedelta(hours=48)
-
-        if start_time:
-            query["created_at"] = {"$gte": start_time}
-        if end_time:
-            if "created_at" in query:
-                query["created_at"]["$lte"] = end_time
-            else:
-                query["created_at"] = {"$lte": end_time}
-
-        recent_reports_docs = (
-            await reports_collection.find(query)
-            .sort("created_at", -1)
-            .limit(50)
-            .to_list(length=50)
-        )
-
-        map_points: List[MapPoint] = []
-        for report_doc in recent_reports_docs:
-            report_id = str(report_doc.get("_id"))
-
-            water_level_str = report_doc.get("water_level")
-            report_risk_level = RiskLevel.LOW
-            if water_level_str:
-                try:
-                    water_level_enum = WaterLevel(water_level_str)
-                    if water_level_enum in [
-                        WaterLevel.KNEE_DEEP,
-                        WaterLevel.WAIST_DEEP,
-                        WaterLevel.CHEST_DEEP,
-                        WaterLevel.ABOVE_HEAD,
-                    ]:
-                        report_risk_level = RiskLevel.HIGH
-                    elif water_level_enum == WaterLevel.ANKLE_DEEP:
-                        report_risk_level = RiskLevel.MEDIUM
-                except ValueError:
-                    print(
-                        f"Warning: Unknown water_level '{water_level_str}' in report {report_id}"
-                    )
-
-            map_points.append(
-                MapPoint(
-                    id=report_id,
-                    latitude=report_doc["latitude"],
-                    longitude=report_doc["longitude"],
-                    risk_level=report_risk_level,
-                    source=AssessmentSource.USER_REPORT,
-                    details=report_doc["description"],
-                )
-            )
-
-        # NEW: Calculate stats on the server
-        total_reports = len(map_points)
-        high_risk_count = sum(1 for p in map_points if p.risk_level == RiskLevel.HIGH)
-        medium_risk_count = sum(1 for p in map_points if p.risk_level == RiskLevel.MEDIUM)
-
-        stats = DashboardStats(
-            total_reports=total_reports,
-            high_risk_count=high_risk_count,
-            medium_risk_count=medium_risk_count
-        )
-
-        # Return the new structure
-        return DashboardResponse(map_points=map_points, stats=stats)
-
-    except Exception as e:
-        raise HTTPException(
-            status_code=500, detail=f"Failed to retrieve dashboard data: {str(e)}"
-        )
-
-
-@app.post("/alerts", response_model=Alert, status_code=status.HTTP_201_CREATED)
-async def send_alert(alert_data: Alert):
-    """Manually send and log a new flood alert."""
-    try:
-        alert_record = alert_data.model_dump(by_alias=True)
-        alert_record["sent_at"] = datetime.now(timezone.utc)
-
-        # --- THE FIX IS HERE ---
-        # Remove the '_id' field if it's None. This lets MongoDB generate a new, unique ID.
-        if alert_record.get("_id") is None:
-            alert_record.pop("_id", None)
-
-        alerts_collection = db.get_collection("alerts")
-        result = await alerts_collection.insert_one(alert_record)
-
-        # Fetch the newly created document to get all its fields, including the new ID
-        new_alert = await alerts_collection.find_one({"_id": result.inserted_id})
-        if not new_alert:
-            raise HTTPException(
-                status_code=500, detail="Failed to retrieve newly created alert."
-            )
-        new_alert["_id"] = str(new_alert["_id"])
-
-        return Alert(**new_alert)
-
-    except Exception as e:
-<<<<<<< HEAD
-        raise HTTPException(status_code=500, detail=f"Failed to send/log alert: {str(e)}")
-
-# NEW: Endpoint to retrieve alerts
-@app.get("/alerts", response_model=List[Alert])
-async def get_alerts():
-    """Retrieve the most recent active alerts."""
-    try:
-        alerts_collection = db.get_collection("alerts")
-        # Find the 10 most recent alerts
-        alerts_cursor = alerts_collection.find().sort("sent_at", -1).limit(10)
-        alerts = await alerts_cursor.to_list(length=10)
-        
-        # Convert ObjectId to string for each document
-        for alert in alerts:
-            alert["_id"] = str(alert["_id"])
-            
-        return alerts
-    except Exception as e:
-        raise HTTPException(status_code=500, detail=f"Failed to retrieve alerts: {str(e)}")
-=======
-        # Catch the specific duplicate key error as well if needed, but this is a general catch
-        raise HTTPException(
-            status_code=500, detail=f"Failed to send/log alert: {str(e)}"
-        )
-
->>>>>>> 326e0ba2
+"""
+RainSafe Backend - Main Application (with Dependency Injection)
+"""
+import asyncio
+import os
+from contextlib import asynccontextmanager
+from datetime import datetime, timedelta, timezone
+from typing import List, Optional
+from app.utils.database import db
+
+import warnings
+warnings.filterwarnings("ignore", category=DeprecationWarning)
+
+import motor.motor_asyncio
+from bson import ObjectId
+from dotenv import load_dotenv
+from fastapi import (
+    BackgroundTasks,
+    Depends,
+    FastAPI,
+    HTTPException,
+    Query,
+    Request,
+    status,
+)
+from fastapi.middleware.cors import CORSMiddleware
+from pydantic import BaseModel
+
+from app.models.flood_predictor import FloodPredictor
+
+# Import all necessary models
+from app.models.schemas import (
+    Alert,
+    AssessmentSource,
+    # DashboardResponse is redefined below to include stats
+    MapPoint,
+    PredictionResult,
+    Report,
+    ReportCreate,
+    ReportResponse,
+    RiskAssessmentDetails,
+    RiskLevel,
+    RiskResponse,
+    WaterLevel,
+)
+
+# --- Import our services and schemas ---
+from app.services.risk_service import RiskAssessmentService
+from app.utils.geocoder import reverse_geocode
+from config.settings import RISK_THRESHOLDS
+
+# Load environment variables
+load_dotenv()
+
+# --- Redefine Dashboard Models to match the latest version ---
+# These models should ideally be in app/models/schemas.py
+class DashboardStats(BaseModel):
+    total_reports: int
+    high_risk_count: int
+    medium_risk_count: int
+
+class DashboardResponse(BaseModel):
+    map_points: List[MapPoint]
+    stats: DashboardStats
+
+
+# --- Dependency Injection Setup ---
+def get_risk_service() -> RiskAssessmentService:
+    """
+    Dependency provider for the RiskAssessmentService.
+    """
+    return RiskAssessmentService(database=db)
+
+
+# --- Lifespan function for startup and shutdown ---
+@asynccontextmanager
+async def lifespan(app: FastAPI):
+    """Manage application lifespan for startup and shutdown events."""
+    print("🚀 Starting RainSafe API...")
+    if not await db.connect():
+        raise RuntimeError("Failed to connect to MongoDB during startup.")
+    try:
+        app.state.predictor = FloodPredictor()
+    except Exception as e:
+        print(f"⚠️ ML predictor initialization failed: {e}. Running without ML predictions.")
+        app.state.predictor = None
+    yield
+    print("🛑 Shutting down RainSafe API...")
+    await db.disconnect()
+
+
+# Initialize FastAPI with the lifespan manager
+app = FastAPI(
+    title="RainSafe API",
+    version="1.2.0",
+    description="A scalable and testable API for flood risk assessment.",
+    lifespan=lifespan,
+)
+
+app.add_middleware(
+    CORSMiddleware,
+    allow_origins=["*"],
+    allow_credentials=True,
+    allow_methods=["*"],
+    allow_headers=["*"],
+)
+
+
+async def generate_and_send_alert_from_report(
+    report_latitude: float,
+    report_longitude: float,
+    determined_risk_level: RiskLevel,
+    report_description: str,
+) -> Optional[Alert]:
+    """
+    Called internally when a report triggers a high enough risk to warrant an alert.
+    """
+    location_name = await reverse_geocode(report_latitude, report_longitude)
+
+    message = f"Flood Warning: {report_description}. Risk Level: {determined_risk_level.value}."
+    if determined_risk_level == RiskLevel.HIGH:
+        message = f"Severe Flood Warning in {location_name}: {report_description}. Immediate action advised."
+    elif determined_risk_level == RiskLevel.MEDIUM:
+        message = f"Moderate Flood Risk in {location_name}: {report_description}. Exercise caution."
+
+    alert_record = {
+        "location_name": location_name,
+        "risk_level": determined_risk_level,
+        "message": message,
+        "recipient": "all-subscribers-in-area",
+        "source": AssessmentSource.HYBRID_HISTORICAL,
+    }
+
+    try:
+        alerts_collection = db.get_collection("alerts")
+        alert_record["sent_at"] = datetime.now(timezone.utc)
+        result = await alerts_collection.insert_one(alert_record)
+        alert_record["_id"] = str(result.inserted_id)
+        print(f"Alert generated and saved: {alert_record['message']}")
+        return Alert(**alert_record)
+    except Exception as e:
+        print(f"Error saving generated alert: {e}")
+        return None
+
+# --- API Endpoints ---
+@app.get("/")
+def read_root():
+    """Health check endpoint."""
+    return {"status": "RainSafe API is running!"}
+
+
+@app.post("/report", response_model=ReportResponse, status_code=status.HTTP_201_CREATED)
+async def create_report(
+    report: ReportCreate,
+    background_tasks: BackgroundTasks,
+    risk_service: RiskAssessmentService = Depends(get_risk_service),
+):
+    """Submit a new flood report with background risk assessment."""
+    try:
+        report_data = report.model_dump(by_alias=True)
+        report_data["created_at"] = datetime.now(timezone.utc)
+        nlp_analysis = await risk_service.analyze_description_with_nlp(report.description)
+        report_data["nlp_analysis"] = nlp_analysis
+        reports_collection = db.get_collection("reports")
+        new_report_result = await reports_collection.insert_one(report_data)
+        created_report_doc = await reports_collection.find_one({"_id": new_report_result.inserted_id})
+        if not created_report_doc:
+            raise HTTPException(status_code=500, detail="Failed to retrieve report.")
+        created_report_doc["_id"] = str(created_report_doc["_id"])
+
+        background_tasks.add_task(
+            _assess_and_alert_task,
+            lat=report.latitude, lon=report.longitude,
+            description=report.description, predictor_state=app.state.predictor,
+        )
+        return ReportResponse(message="Report received and analyzed successfully!", data=Report(**created_report_doc))
+    except Exception as e:
+        raise HTTPException(status_code=500, detail=f"Error creating report: {str(e)}")
+
+
+async def _assess_and_alert_task(
+    lat: float, lon: float, description: str, predictor_state: Optional[FloodPredictor]
+):
+    """Internal background task to assess risk and trigger alerts."""
+    try:
+        local_risk_service = RiskAssessmentService(database=db)
+        prediction_result = await local_risk_service.get_risk_prediction(lat=lat, lon=lon, predictor=predictor_state)
+        if prediction_result.final_risk in [RiskLevel.MEDIUM, RiskLevel.HIGH]:
+            await generate_and_send_alert_from_report(
+                report_latitude=lat, report_longitude=lon,
+                determined_risk_level=prediction_result.final_risk,
+                report_description=description,
+            )
+    except Exception as e:
+        print(f"Background risk assessment task failed: {e}")
+
+
+@app.get("/risk", response_model=RiskResponse)
+async def get_risk(
+    lat: float, lon: float, request: Request,
+    risk_service: RiskAssessmentService = Depends(get_risk_service),
+):
+    """Get a hybrid flood risk assessment for a location."""
+    try:
+        prediction_result = await risk_service.get_risk_prediction(
+            lat=lat, lon=lon, predictor=request.app.state.predictor
+        )
+        return RiskResponse(
+            risk_level=prediction_result.final_risk,
+            source=prediction_result.source,
+            details=RiskAssessmentDetails(**prediction_result.model_dump()),
+        )
+    except Exception as e:
+        return RiskResponse(
+            risk_level=RiskLevel.UNKNOWN, source=AssessmentSource.ERROR,
+            details=RiskAssessmentDetails(
+                threshold_assessment=RiskLevel.UNKNOWN, ml_assessment=RiskLevel.UNKNOWN,
+                user_reports_found=0, weather_data_found=False,
+                contributing_factors=["An unexpected error occurred"],
+                recommendation="Please try again later.", error=f"Error: {str(e)}",
+            ),
+        )
+
+
+@app.get("/dashboard-data", response_model=DashboardResponse)
+async def get_dashboard_data(
+    start_time: Optional[datetime] = Query(None),
+    end_time: Optional[datetime] = Query(None),
+):
+    """Get aggregated data for the frontend dashboard."""
+    try:
+        reports_collection = db.get_collection("reports")
+        query = {}
+        # Default to the last 48 hours if no time range is specified
+        effective_start_time = start_time or (datetime.now(timezone.utc) - timedelta(hours=48))
+        query["created_at"] = {"$gte": effective_start_time}
+        if end_time:
+            query["created_at"]["$lte"] = end_time
+
+        recent_reports = await reports_collection.find(query).sort("created_at", -1).limit(100).to_list(length=100)
+
+        map_points: List[MapPoint] = []
+        high_risk_count = 0
+        medium_risk_count = 0
+
+        for report_doc in recent_reports:
+            water_level = report_doc.get("water_level")
+            report_risk = RiskLevel.LOW
+            if water_level in [WaterLevel.KNEE_DEEP, WaterLevel.WAIST_DEEP, WaterLevel.CHEST_DEEP, WaterLevel.ABOVE_HEAD]:
+                report_risk = RiskLevel.HIGH
+                high_risk_count += 1
+            elif water_level == WaterLevel.ANKLE_DEEP:
+                report_risk = RiskLevel.MEDIUM
+                medium_risk_count += 1
+            
+            map_points.append(MapPoint(
+                id=str(report_doc["_id"]), latitude=report_doc["latitude"], longitude=report_doc["longitude"],
+                risk_level=report_risk, source=AssessmentSource.USER_REPORT, details=report_doc["description"],
+            ))
+            
+        stats = DashboardStats(
+            total_reports=len(recent_reports),
+            high_risk_count=high_risk_count,
+            medium_risk_count=medium_risk_count
+        )
+        return DashboardResponse(map_points=map_points, stats=stats)
+    except Exception as e:
+        raise HTTPException(status_code=500, detail=f"Failed to get dashboard data: {str(e)}")
+
+
+@app.post("/alerts", response_model=Alert, status_code=status.HTTP_201_CREATED)
+async def send_alert(alert_data: Alert):
+    """Manually send and log a new flood alert."""
+    try:
+        alert_record = alert_data.model_dump(by_alias=True)
+        alert_record["sent_at"] = datetime.now(timezone.utc)
+        if alert_record.get("_id") is None:
+            alert_record.pop("_id", None)
+
+        alerts_collection = db.get_collection("alerts")
+        result = await alerts_collection.insert_one(alert_record)
+        new_alert = await alerts_collection.find_one({"_id": result.inserted_id})
+        if not new_alert:
+            raise HTTPException(status_code=500, detail="Failed to retrieve new alert.")
+        new_alert["_id"] = str(new_alert["_id"])
+        return Alert(**new_alert)
+    except Exception as e:
+        raise HTTPException(status_code=500, detail=f"Failed to send/log alert: {str(e)}")
+
+
+@app.get("/alerts", response_model=List[Alert])
+async def get_alerts():
+    """Retrieve the most recent system alerts."""
+    try:
+        alerts_collection = db.get_collection("alerts")
+        alerts_cursor = alerts_collection.find().sort("sent_at", -1).limit(50)
+        alerts = await alerts_cursor.to_list(length=50)
+        for alert in alerts:
+            alert["_id"] = str(alert["_id"])
+        return alerts
+    except Exception as e:
+        raise HTTPException(status_code=500, detail=f"Failed to retrieve alerts: {str(e)}")
+